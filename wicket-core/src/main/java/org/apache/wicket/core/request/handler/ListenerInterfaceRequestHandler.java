--- conflicted
+++ resolved
@@ -190,13 +190,11 @@
 			: RedirectPolicy.AUTO_REDIRECT;
 		final IPageProvider pageProvider = new PageProvider(page);
 
-<<<<<<< HEAD
-			final boolean canCallListenerInterfaceAfterExpiry = component != null
-					? component.canCallListenerInterfaceAfterExpiry()
-					: false;
-			if (!canCallListenerInterfaceAfterExpiry && freshPage && (isStateless == false || component == null))
-=======
-		if (freshPage && (isStateless == false || component == null))
+		final boolean canCallListenerInterfaceAfterExpiry = component != null
+				? component.canCallListenerInterfaceAfterExpiry()
+				: false;
+
+		if (!canCallListenerInterfaceAfterExpiry && freshPage && (isStateless == false || component == null))
 		{
 			// A listener interface is invoked on an expired page.
 
@@ -207,7 +205,6 @@
 			// page.
 
 			if (LOG.isDebugEnabled())
->>>>>>> 60d3009e
 			{
 				LOG.debug(
 					"A ListenerInterface '{}' assigned to '{}' is executed on an expired stateful page. "
